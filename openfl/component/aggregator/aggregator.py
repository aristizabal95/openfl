# Copyright (C) 2020-2023 Intel Corporation
# SPDX-License-Identifier: Apache-2.0

"""Aggregator module."""
import time
import queue
from logging import getLogger

from openfl.interface.aggregation_functions import WeightedAverage
from openfl.component.straggler_handling_functions import CutoffTimeBasedStragglerHandling
from openfl.databases import TensorDB
from openfl.pipelines import NoCompressionPipeline
from openfl.pipelines import TensorCodec
from openfl.protocols import base_pb2
from openfl.protocols import utils
from openfl.utilities import change_tags
from openfl.utilities import TaskResultKey
from openfl.utilities import TensorKey
from openfl.utilities.logs import write_metric


class Aggregator:
    r"""An Aggregator is the central node in federated learning.

    Args:
        aggregator_uuid (str): Aggregation ID.
        federation_uuid (str): Federation ID.
        authorized_cols (list of str): The list of IDs of enrolled collaborators.
        init_state_path* (str): The location of the initial weight file.
        last_state_path* (str): The file location to store the latest weight.
        best_state_path* (str): The file location to store the weight of the best model.
        db_store_rounds* (int): Rounds to store in TensorDB.

    Note:
        \* - plan setting.
    """

    def __init__(self,

                 aggregator_uuid,
                 federation_uuid,
                 authorized_cols,

                 init_state_path,
                 best_state_path,
                 last_state_path,

                 assigner,
                 straggler_handling_policy=None,
                 rounds_to_train=256,
                 single_col_cert_common_name=None,
                 compression_pipeline=None,
                 db_store_rounds=1,
                 write_logs=False,
                 log_metric_callback=None,
                 **kwargs):
        """Initialize."""
        self.round_number = 0
        self.single_col_cert_common_name = single_col_cert_common_name

        if self.single_col_cert_common_name is not None:
            self._log_big_warning()
        else:
            # FIXME: '' instead of None is just for protobuf compatibility.
            # Cleaner solution?
            self.single_col_cert_common_name = ''

        self.straggler_handling_policy = (
            straggler_handling_policy or CutoffTimeBasedStragglerHandling()
        )
        self._end_of_round_check_done = [False] * rounds_to_train
        self.stragglers = []
        self.available_collaborators = []

        self.rounds_to_train = rounds_to_train

        # if the collaborator requests a delta, this value is set to true
        self.authorized_cols = authorized_cols
        self.uuid = aggregator_uuid
        self.federation_uuid = federation_uuid
        self.assigner = assigner
        self.quit_job_sent_to = []

        self.tensor_db = TensorDB()
        # FIXME: I think next line generates an error on the second round
        # if it is set to 1 for the aggregator.
        self.db_store_rounds = db_store_rounds

        # Gathered together logging-related objects
        self.logger = getLogger(__name__)
        self.write_logs = write_logs
        self.log_metric_callback = log_metric_callback

        if self.write_logs:
            self.log_metric = write_metric
            if self.log_metric_callback:
                self.log_metric = log_metric_callback
                self.logger.info(f'Using custom log metric: {self.log_metric}')

        self.best_model_score = None
        self.metric_queue = queue.Queue()

        self.compression_pipeline = compression_pipeline or NoCompressionPipeline()
        self.tensor_codec = TensorCodec(self.compression_pipeline)

        self.init_state_path = init_state_path
        self.best_state_path = best_state_path
        self.last_state_path = last_state_path

        self.best_tensor_dict: dict = {}
        self.last_tensor_dict: dict = {}

        if kwargs.get('initial_tensor_dict', None) is not None:
            self._load_initial_tensors_from_dict(kwargs['initial_tensor_dict'])
            self.model = utils.construct_model_proto(
                tensor_dict=kwargs['initial_tensor_dict'],
                round_number=0,
                tensor_pipe=self.compression_pipeline)
        else:
            self.model: base_pb2.ModelProto = utils.load_proto(self.init_state_path)
            self._load_initial_tensors()  # keys are TensorKeys

        self.collaborator_tensor_results = {}  # {TensorKey: nparray}}

        # these enable getting all tensors for a task
        self.collaborator_tasks_results = {}  # {TaskResultKey: list of TensorKeys}

        self.collaborator_task_weight = {}  # {TaskResultKey: data_size}

    def _load_initial_tensors(self):
        """
        Load all of the tensors required to begin federated learning.

        Required tensors are: \
            1. Initial model.

        Returns:
            None
        """
        tensor_dict, round_number = utils.deconstruct_model_proto(
            self.model, compression_pipeline=self.compression_pipeline)

        if round_number > self.round_number:
            self.logger.info(
                f'Starting training from round {round_number} of previously saved model'
            )
            self.round_number = round_number
        tensor_key_dict = {
            TensorKey(k, self.uuid, self.round_number, False, ('model',)):
                v for k, v in tensor_dict.items()
        }
        # all initial model tensors are loaded here
        self.tensor_db.cache_tensor(tensor_key_dict)
        self.logger.debug(f'This is the initial tensor_db: {self.tensor_db}')

    def _load_initial_tensors_from_dict(self, tensor_dict):
        """
        Load all of the tensors required to begin federated learning.

        Required tensors are: \
            1. Initial model.

        Returns:
            None
        """
        tensor_key_dict = {
            TensorKey(k, self.uuid, self.round_number, False, ('model',)):
                v for k, v in tensor_dict.items()
        }
        # all initial model tensors are loaded here
        self.tensor_db.cache_tensor(tensor_key_dict)
        self.logger.debug(f'This is the initial tensor_db: {self.tensor_db}')

    def _save_model(self, round_number, file_path):
        """
        Save the best or latest model.

        Args:
            round_number: int
                Model round to be saved
            file_path: str
                Either the best model or latest model file path

        Returns:
            None
        """
        # Extract the model from TensorDB and set it to the new model
        og_tensor_dict, _ = utils.deconstruct_model_proto(
            self.model, compression_pipeline=self.compression_pipeline)
        tensor_keys = [
            TensorKey(
                k, self.uuid, round_number, False, ('model',)
            ) for k, v in og_tensor_dict.items()
        ]
        tensor_dict = {}
        for tk in tensor_keys:
            tk_name, _, _, _, _ = tk
            tensor_dict[tk_name] = self.tensor_db.get_tensor_from_cache(tk)
            if tensor_dict[tk_name] is None:
                self.logger.info(f'Cannot save model for round {round_number}. Continuing...')
                return
        if file_path == self.best_state_path:
            self.best_tensor_dict = tensor_dict
        if file_path == self.last_state_path:
            self.last_tensor_dict = tensor_dict
        self.model = utils.construct_model_proto(
            tensor_dict, round_number, self.compression_pipeline)
        utils.dump_proto(self.model, file_path)

    def valid_collaborator_cn_and_id(self, cert_common_name,
                                     collaborator_common_name):
        """
        Determine if the collaborator certificate and ID are valid for this federation.

        Args:
            cert_common_name: Common name for security certificate
            collaborator_common_name: Common name for collaborator

        Returns:
            bool: True means the collaborator common name matches the name in
                  the security certificate.

        """
        # if self.test_mode_whitelist is None, then the common_name must
        # match collaborator_common_name and be in authorized_cols
        # FIXME: '' instead of None is just for protobuf compatibility.
        #  Cleaner solution?
        if self.single_col_cert_common_name == '':
            return (cert_common_name == collaborator_common_name
                    and collaborator_common_name in self.authorized_cols)
        # otherwise, common_name must be in whitelist and
        # collaborator_common_name must be in authorized_cols
        else:
            return (cert_common_name == self.single_col_cert_common_name
                    and collaborator_common_name in self.authorized_cols)

    def all_quit_jobs_sent(self):
        """Assert all quit jobs are sent to collaborators."""
        return set(self.quit_job_sent_to) == set(self.authorized_cols)

    @staticmethod
    def _get_sleep_time():
        """
        Sleep 10 seconds.

        Returns:
            sleep_time: int
        """
        # Decrease sleep period for finer discretezation
        return 10

    def _time_to_quit(self):
        """
        If all rounds are complete, it's time to quit.

        Returns:
            is_time_to_quit: bool
        """
        if self.round_number >= self.rounds_to_train:
            return True
        return False

    def get_tasks(self, collaborator_name):
        """
        RPC called by a collaborator to determine which tasks to perform.

        Args:
            collaborator_name: str
                Requested collaborator name

        Returns:
            tasks: list[str]
                List of tasks to be performed by the requesting collaborator
                for the current round.
            sleep_time: int
            time_to_quit: bool
        """
        self.logger.debug(
            f'Aggregator GetTasks function reached from collaborator {collaborator_name}...'
        )

        # mark this collaborator as "available"
        if collaborator_name not in self.available_collaborators:
            self.available_collaborators.append[collaborator_name]

        # if it is time to quit, inform the collaborator
        if self._time_to_quit():
            self.logger.info(f'Sending signal to collaborator {collaborator_name} to shutdown...')
            self.quit_job_sent_to.append(collaborator_name)

            tasks = None
            sleep_time = 0
            time_to_quit = True

            return tasks, self.round_number, sleep_time, time_to_quit

        time_to_quit = False
        # otherwise, get the tasks from our task assigner
        tasks = self.assigner.get_tasks_for_collaborator(collaborator_name, self.round_number)

        # if no tasks, tell the collaborator to sleep
        if len(tasks) == 0:
            tasks = None
            sleep_time = self._get_sleep_time()

            return tasks, self.round_number, sleep_time, time_to_quit

        # if we do have tasks, remove any that we already have results for
        if isinstance(tasks[0], str):
            # backward compatibility
            tasks = [
                t for t in tasks if not self._collaborator_task_completed(
                    collaborator_name, t, self.round_number)
            ]
            if collaborator_name in self.stragglers:
                tasks = []

        else:
            tasks = [
                t for t in tasks if not self._collaborator_task_completed(
                    collaborator_name, t.name, self.round_number)
            ]
            if collaborator_name in self.stragglers:
                tasks = []

        # Do the check again because it's possible that all tasks have
        # been completed
        if len(tasks) == 0:
            tasks = None
            sleep_time = self._get_sleep_time()

            return tasks, self.round_number, sleep_time, time_to_quit

        self.logger.info(
            f'Sending tasks to collaborator {collaborator_name} for round {self.round_number}'
        )
        sleep_time = 0

        if hasattr(self.straggler_handling_policy, 'round_start_time'):
            self.straggler_handling_policy.round_start_time = time.time()

        return tasks, self.round_number, sleep_time, time_to_quit

    def get_aggregated_tensor(self, collaborator_name, tensor_name,
                              round_number, report, tags, require_lossless):
        """
        RPC called by collaborator.

        Performs local lookup to determine if there is an aggregated tensor available \
            that matches the request.

        Args:
            collaborator_name : str
                Requested tensor key collaborator name
            tensor_name: str
            require_lossless: bool
            round_number: int
            report: bool
            tags: tuple[str, ...]
        Returns:
            named_tensor : protobuf NamedTensor
                the tensor requested by the collaborator
        """
        self.logger.debug(f'Retrieving aggregated tensor {tensor_name},{round_number},{tags} '
                          f'for collaborator {collaborator_name}')

        if 'compressed' in tags or require_lossless:
            compress_lossless = True
        else:
            compress_lossless = False

        # TODO the TensorDB doesn't support compressed data yet.
        #  The returned tensor will
        # be recompressed anyway.
        if 'compressed' in tags:
            tags = change_tags(tags, remove_field='compressed')
        if 'lossy_compressed' in tags:
            tags = change_tags(tags, remove_field='lossy_compressed')

        tensor_key = TensorKey(
            tensor_name, self.uuid, round_number, report, tags
        )
        tensor_name, origin, round_number, report, tags = tensor_key

        if 'aggregated' in tags and 'delta' in tags and round_number != 0:
            agg_tensor_key = TensorKey(
                tensor_name, origin, round_number, report, ('aggregated',)
            )
        else:
            agg_tensor_key = tensor_key

        nparray = self.tensor_db.get_tensor_from_cache(agg_tensor_key)

        start_retrieving_time = time.time()
        while (nparray is None):
            self.logger.debug(f'Waiting for tensor_key {agg_tensor_key}')
            time.sleep(5)
            nparray = self.tensor_db.get_tensor_from_cache(agg_tensor_key)
            if (time.time() - start_retrieving_time) > 60:
                break

        if nparray is None:
            raise ValueError(f'Aggregator does not have an aggregated tensor for {tensor_key}')

        # quite a bit happens in here, including compression, delta handling,
        # etc...
        # we might want to cache these as well
        named_tensor = self._nparray_to_named_tensor(
            agg_tensor_key,
            nparray,
            send_model_deltas=True,
            compress_lossless=compress_lossless
        )

        return named_tensor

    def _nparray_to_named_tensor(self, tensor_key, nparray, send_model_deltas,
                                 compress_lossless):
        """
        Construct the NamedTensor Protobuf.

        Also includes logic to create delta, compress tensors with the TensorCodec, etc.
        """
        tensor_name, origin, round_number, report, tags = tensor_key
        # if we have an aggregated tensor, we can make a delta
        if 'aggregated' in tags and send_model_deltas:
            # Should get the pretrained model to create the delta. If training
            # has happened, Model should already be stored in the TensorDB
            model_tk = TensorKey(tensor_name,
                                 origin,
                                 round_number - 1,
                                 report,
                                 ('model',))

            model_nparray = self.tensor_db.get_tensor_from_cache(model_tk)

            assert (model_nparray is not None), (
                'The original model layer should be present if the latest '
                'aggregated model is present')
            delta_tensor_key, delta_nparray = self.tensor_codec.generate_delta(
                tensor_key,
                nparray,
                model_nparray
            )
            delta_comp_tensor_key, delta_comp_nparray, metadata = self.tensor_codec.compress(
                delta_tensor_key,
                delta_nparray,
                lossless=compress_lossless
            )
            named_tensor = utils.construct_named_tensor(
                delta_comp_tensor_key,
                delta_comp_nparray,
                metadata,
                lossless=compress_lossless
            )

        else:
            # Assume every other tensor requires lossless compression
            compressed_tensor_key, compressed_nparray, metadata = self.tensor_codec.compress(
                tensor_key,
                nparray,
                require_lossless=True
            )
            named_tensor = utils.construct_named_tensor(
                compressed_tensor_key,
                compressed_nparray,
                metadata,
                lossless=compress_lossless
            )

        return named_tensor

    def _collaborator_task_completed(self, collaborator, task_name, round_num):
        """
        Check if the collaborator has completed the task for the round.

        The aggregator doesn't actually know which tensors should be sent from the collaborator \
            so it must to rely specifically on the presence of previous results

        Args:
            collaborator : str
                collaborator to check if their task has been completed
            task_name : str
                The name of the task (TaskRunner function)
            round_num : int

        Returns:
            task_competed : bool
                Whether or not the collaborator has completed the task for this
                round
        """
        task_key = TaskResultKey(task_name, collaborator, round_num)
        return task_key in self.collaborator_tasks_results

    def send_local_task_results(self, collaborator_name, round_number, task_name,
                                data_size, named_tensors):
        """
        RPC called by collaborator.

        Transmits collaborator's task results to the aggregator.

        Args:
            collaborator_name: str
            task_name: str
            round_number: int
            data_size: int
            named_tensors: protobuf NamedTensor
        Returns:
             None
        """
        if self._time_to_quit() or self._is_task_done(task_name):
            self.logger.warning(
                f'STRAGGLER: Collaborator {collaborator_name} is reporting results '
                'after task {task_name} has finished.'
            )
            return

        if self.round_number != round_number:
            self.logger.warning(
                f'Collaborator {collaborator_name} is reporting results'
                f' for the wrong round: {round_number}. Ignoring...'
            )
            return

        self.logger.info(
            f'Collaborator {collaborator_name} is sending task results '
            f'for {task_name}, round {round_number}'
        )

        task_key = TaskResultKey(task_name, collaborator_name, round_number)

        # we mustn't have results already
        if self._collaborator_task_completed(
                collaborator_name, task_name, round_number
        ):
            raise ValueError(
                f'Aggregator already has task results from collaborator {collaborator_name}'
                f' for task {task_key}'
            )

        # By giving task_key it's own weight, we can support different
        # training/validation weights
        # As well as eventually supporting weights that change by round
        # (if more data is added)
        self.collaborator_task_weight[task_key] = data_size

        # initialize the list of tensors that go with this task
        # Setting these incrementally is leading to missing values
        task_results = []

        for named_tensor in named_tensors:
            # quite a bit happens in here, including decompression, delta
            # handling, etc...
            tensor_key, value = self._process_named_tensor(
                named_tensor, collaborator_name)

            if 'metric' in tensor_key.tags:
                # Caution: This schema must be followed. It is also used in
                # gRPC message streams for director/envoy.
                metrics = {
                    'round': round_number,
                    'metric_origin': collaborator_name,
                    'task_name': task_name,
                    'metric_name': tensor_key.tensor_name,
                    'metric_value': float(value),
                }
                self.metric_queue.put(metrics)
                self.logger.metric("%s", str(metrics))

            task_results.append(tensor_key)

        self.collaborator_tasks_results[task_key] = task_results
        self._end_of_task_check(task_name)

    def _process_named_tensor(self, named_tensor, collaborator_name):
        """
        Extract the named tensor fields.

        Performs decompression, delta computation, and inserts results into TensorDB.

        Args:
            named_tensor:       NamedTensor (protobuf)
                protobuf that will be extracted from and processed
            collaborator_name:  str
                Collaborator name is needed for proper tagging of resulting
                tensorkeys

        Returns:
            tensor_key : TensorKey (named_tuple)
                The tensorkey extracted from the protobuf
            nparray : np.array
                The numpy array associated with the returned tensorkey
        """
        raw_bytes = named_tensor.data_bytes
        metadata = [{'int_to_float': proto.int_to_float,
                     'int_list': proto.int_list,
                     'bool_list': proto.bool_list}
                    for proto in named_tensor.transformer_metadata]
        # The tensor has already been transfered to aggregator,
        # so the newly constructed tensor should have the aggregator origin
        tensor_key = TensorKey(
            named_tensor.name,
            self.uuid,
            named_tensor.round_number,
            named_tensor.report,
            tuple(named_tensor.tags)
        )
        tensor_name, origin, round_number, report, tags = tensor_key
        assert ('compressed' in tags or 'lossy_compressed' in tags), (
            f'Named tensor {tensor_key} is not compressed'
        )
        if 'compressed' in tags:
            dec_tk, decompressed_nparray = self.tensor_codec.decompress(
                tensor_key,
                data=raw_bytes,
                transformer_metadata=metadata,
                require_lossless=True
            )
            dec_name, dec_origin, dec_round_num, dec_report, dec_tags = dec_tk
            # Need to add the collaborator tag to the resulting tensor
            new_tags = change_tags(dec_tags, add_field=collaborator_name)

            # layer.agg.n.trained.delta.col_i
            decompressed_tensor_key = TensorKey(
                dec_name, dec_origin, dec_round_num, dec_report, new_tags
            )
        if 'lossy_compressed' in tags:
            dec_tk, decompressed_nparray = self.tensor_codec.decompress(
                tensor_key,
                data=raw_bytes,
                transformer_metadata=metadata,
                require_lossless=False
            )
            dec_name, dec_origin, dec_round_num, dec_report, dec_tags = dec_tk
            new_tags = change_tags(dec_tags, add_field=collaborator_name)
            # layer.agg.n.trained.delta.lossy_decompressed.col_i
            decompressed_tensor_key = TensorKey(
                dec_name, dec_origin, dec_round_num, dec_report, new_tags
            )

        if 'delta' in tags:
            base_model_tensor_key = TensorKey(
                tensor_name, origin, round_number, report, ('model',)
            )
            base_model_nparray = self.tensor_db.get_tensor_from_cache(
                base_model_tensor_key
            )
            if base_model_nparray is None:
                raise ValueError(f'Base model {base_model_tensor_key} not present in TensorDB')
            final_tensor_key, final_nparray = self.tensor_codec.apply_delta(
                decompressed_tensor_key,
                decompressed_nparray, base_model_nparray
            )
        else:
            final_tensor_key = decompressed_tensor_key
            final_nparray = decompressed_nparray

        assert (final_nparray is not None), f'Could not create tensorkey {final_tensor_key}'
        self.tensor_db.cache_tensor({final_tensor_key: final_nparray})
        self.logger.debug(f'Created TensorKey: {final_tensor_key}')

        return final_tensor_key, final_nparray

    def _end_of_task_check(self, task_name):
        """
        Check whether all collaborators who are supposed to perform the task complete.

        Args:
            task_name : str
                The task name to check

        Returns:
            complete : boolean
                Is the task done
        """
        if self._is_task_done(task_name):
            # now check for the end of the round
            self._end_of_round_check()

    def _prepare_trained(self, tensor_name, origin, round_number, report, agg_results):
        """
        Prepare aggregated tensorkey tags.

        Args:
           tensor_name : str
           origin:
           round_number: int
           report: bool
           agg_results: np.array
        """
        # The aggregated tensorkey tags should have the form of
        # 'trained' or 'trained.lossy_decompressed'
        # They need to be relabeled to 'aggregated' and
        # reinserted. Then delta performed, compressed, etc.
        # then reinserted to TensorDB with 'model' tag

        # First insert the aggregated model layer with the
        # correct tensorkey
        agg_tag_tk = TensorKey(
            tensor_name,
            origin,
            round_number + 1,
            report,
            ('aggregated',)
        )
        self.tensor_db.cache_tensor({agg_tag_tk: agg_results})

        # Create delta and save it in TensorDB
        base_model_tk = TensorKey(
            tensor_name,
            origin,
            round_number,
            report,
            ('model',)
        )
        base_model_nparray = self.tensor_db.get_tensor_from_cache(base_model_tk)
        if base_model_nparray is not None:
            delta_tk, delta_nparray = self.tensor_codec.generate_delta(
                agg_tag_tk,
                agg_results,
                base_model_nparray
            )
        else:
            # This condition is possible for base model
            # optimizer states (i.e. Adam/iter:0, SGD, etc.)
            # These values couldn't be present for the base
            # model because no training occurs on the aggregator
            delta_tk, delta_nparray = agg_tag_tk, agg_results

        # Compress lossless/lossy
        compressed_delta_tk, compressed_delta_nparray, metadata = self.tensor_codec.compress(
            delta_tk, delta_nparray
        )

        # TODO extend the TensorDB so that compressed data is
        #  supported. Once that is in place
        # the compressed delta can just be stored here instead
        # of recreating it for every request

        # Decompress lossless/lossy
        decompressed_delta_tk, decompressed_delta_nparray = self.tensor_codec.decompress(
            compressed_delta_tk,
            compressed_delta_nparray,
            metadata
        )

        self.tensor_db.cache_tensor({decompressed_delta_tk: decompressed_delta_nparray})

        # Apply delta (unless delta couldn't be created)
        if base_model_nparray is not None:
            self.logger.debug(f'Applying delta for layer {decompressed_delta_tk[0]}')
            new_model_tk, new_model_nparray = self.tensor_codec.apply_delta(
                decompressed_delta_tk,
                decompressed_delta_nparray,
                base_model_nparray
            )
        else:
            new_model_tk, new_model_nparray = decompressed_delta_tk, decompressed_delta_nparray

        # Now that the model has been compressed/decompressed
        # with delta operations,
        # Relabel the tags to 'model'
        (new_model_tensor_name, new_model_origin, new_model_round_number,
         new_model_report, new_model_tags) = new_model_tk
        final_model_tk = TensorKey(
            new_model_tensor_name,
            new_model_origin,
            new_model_round_number,
            new_model_report,
            ('model',)
        )

        # Finally, cache the updated model tensor
        self.tensor_db.cache_tensor({final_model_tk: new_model_nparray})

    def _compute_validation_related_task_metrics(self, task_name):
        """
        Compute all validation related metrics.

        Args:
            task_name : str
                The task name to compute
        """
        # By default, print out all of the metrics that the validation
        # task sent
        # This handles getting the subset of collaborators that may be
        # part of the validation task
        all_collaborators_for_task = self.assigner.get_collaborators_for_task(
            task_name, self.round_number
        )
        # leave out stragglers for the round
        collaborators_for_task = []
        for c in all_collaborators_for_task:
            if self._collaborator_task_completed(c, task_name, self.round_number):
                collaborators_for_task.append(c)

        # The collaborator data sizes for that task
        collaborator_weights_unnormalized = {
            c: self.collaborator_task_weight[TaskResultKey(task_name, c, self.round_number)]
            for c in collaborators_for_task}
        weight_total = sum(collaborator_weights_unnormalized.values())
        collaborator_weight_dict = {
            k: v / weight_total
            for k, v in collaborator_weights_unnormalized.items()
        }

        # The validation task should have just a couple tensors (i.e.
        # metrics) associated with it. Because each collaborator should
        # have sent the same tensor list, we can use the first
        # collaborator in our subset, and apply the correct
        # transformations to the tensorkey to resolve the aggregated
        # tensor for that round
        task_agg_function = self.assigner.get_aggregation_type_for_task(task_name)
        task_key = TaskResultKey(task_name, collaborators_for_task[0], self.round_number)

        for tensor_key in self.collaborator_tasks_results[task_key]:
            tensor_name, origin, round_number, report, tags = tensor_key
            assert (collaborators_for_task[0] in tags), (
                f'Tensor {tensor_key} in task {task_name} has not been processed correctly'
            )
            # Strip the collaborator label, and lookup aggregated tensor
            new_tags = change_tags(tags, remove_field=collaborators_for_task[0])
            agg_tensor_key = TensorKey(tensor_name, origin, round_number, report, new_tags)
            agg_function = WeightedAverage() if 'metric' in tags else task_agg_function
            agg_results = self.tensor_db.get_aggregated_tensor(
                agg_tensor_key, collaborator_weight_dict, aggregation_function=agg_function)

            if report:
                # Caution: This schema must be followed. It is also used in
                # gRPC message streams for director/envoy.
                metrics = {
                    'metric_origin': 'aggregator',
                    'task_name': task_name,
                    'metric_name': tensor_key.tensor_name,
<<<<<<< HEAD
                    'metric_value': agg_results.item(),
                    'round': round_number}

                if agg_results is None:
                    self.logger.warning(
                        f'Aggregated metric {agg_tensor_name} could not be collected '
                        f'for round {self.round_number}. Skipping reporting for this round')
                if agg_function:
                    self.logger.metric(f'Round {round_number}, aggregator: {task_name} '
                                       f'{agg_function} {agg_tensor_name}:\t{agg_results:f}')
                else:
                    self.logger.metric(f'Round {round_number}, aggregator: {task_name} '
                                       f'{agg_tensor_name}:\t{agg_results:f}')
                if self.write_logs:
                    self.log_metric('Aggregator', task_name,
                                    tensor_key.tensor_name,
                                    agg_results, round_number)
                self.metric_queue.put(metric_dict)
                # TODO Add all of the logic for saving the model based
                #  on best accuracy, lowest loss, etc.
=======
                    'metric_value': float(agg_results),
                    'round': round_number,
                }

                self.metric_queue.put(metrics)
                self.logger.metric("%s", metrics)

                # FIXME: Configurable logic for min/max criteria in saving best.
>>>>>>> e87607be
                if 'validate_agg' in tags:
                    # Compare the accuracy of the model, potentially save it
                    if self.best_model_score is None or self.best_model_score < agg_results:
                        self.logger.metric(f'Round {round_number}: saved the best '
                                           f'model with score {agg_results:f}')
                        self.best_model_score = agg_results
                        self._save_model(round_number, self.best_state_path)
            if 'trained' in tags:
                self._prepare_trained(tensor_name, origin, round_number, report, agg_results)

    def _end_of_round_check(self):
        """
        Check if the round complete.

        If so, perform many end of round operations,
        such as model aggregation, metric reporting, delta generation (+
        associated tensorkey labeling), and save the model

        Args:
            None

        Returns:
            None
        """
        if not self._is_round_done() or self._end_of_round_check_done[self.round_number]:
            return

        # Compute all validation related metrics
        all_tasks = self.assigner.get_all_tasks_for_round(self.round_number)
        for task_name in all_tasks:
            self._compute_validation_related_task_metrics(task_name)

        # Once all of the task results have been processed
        self._end_of_round_check_done[self.round_number] = True
        self.round_number += 1

        # inform the task assigner of end of round and pass relevant state information
        # TODO: this should really be an event mechanism rather than hardcoded callbacks
        self.assigner.end_of_round(available_collaborators=self.available_collaborators,
                                   next_round=self.round_number)

        # TODO: this should really be a clean "round state reset" function
        # such a state object would also be a clean object to pass to an event handler
        # resetting stragglers for task for a new round
        self.stragglers = []
        # resetting available collaborators for a new round
        self.available_collaborators = []

        # Save the latest model
        self.logger.info(f'Saving round {self.round_number} model...')
        self._save_model(self.round_number, self.last_state_path)

        # TODO This needs to be fixed!
        if self._time_to_quit():
            self.logger.info('Experiment Completed. Cleaning up...')
        else:
            self.logger.info(f'Starting round {self.round_number}...')

        # Cleaning tensor db
        self.tensor_db.clean_up(self.db_store_rounds)

    def _is_task_done(self, task_name):
        """Check that task is done."""
        all_collaborators = self.assigner.get_collaborators_for_task(
            task_name, self.round_number
        )

        collaborators_done = []
        for c in all_collaborators:
            if self._collaborator_task_completed(
                c, task_name, self.round_number
            ):
                collaborators_done.append(c)

        straggler_check = self.straggler_handling_policy.straggler_cutoff_check(
            len(collaborators_done), all_collaborators)

        if straggler_check:
            for c in all_collaborators:
                if c not in collaborators_done:
                    self.stragglers.append(c)
            self.logger.info(f'\tEnding task {task_name} early due to straggler cutoff policy')
            self.logger.warning(f'\tIdentified stragglers: {self.stragglers}')

        # all are done or straggler policy calls for early round end.
        return straggler_check or len(all_collaborators) == len(collaborators_done)

    def _is_round_done(self):
        """Check that round is done."""
        tasks_for_round = self.assigner.get_all_tasks_for_round(self.round_number)

        return all(
            self._is_task_done(
                task_name) for task_name in tasks_for_round)

    def _log_big_warning(self):
        """Warn user about single collaborator cert mode."""
        self.logger.warning(
            f'\n{the_dragon}\nYOU ARE RUNNING IN SINGLE COLLABORATOR CERT MODE! THIS IS'
            f' NOT PROPER PKI AND '
            f'SHOULD ONLY BE USED IN DEVELOPMENT SETTINGS!!!! YE HAVE BEEN'
            f' WARNED!!!'
        )

    def stop(self, failed_collaborator: str = None) -> None:
        """Stop aggregator execution."""
        self.logger.info('Force stopping the aggregator execution.')
        # We imitate quit_job_sent_to the failed collaborator
        # So the experiment set to a finished state
        if failed_collaborator:
            self.quit_job_sent_to.append(failed_collaborator)

        # This code does not actually send `quit` tasks to collaborators,
        # it just mimics it by filling arrays.
        for collaborator_name in filter(lambda c: c != failed_collaborator, self.authorized_cols):
            self.logger.info(f'Sending signal to collaborator {collaborator_name} to shutdown...')
            self.quit_job_sent_to.append(collaborator_name)


the_dragon = '''

 ,@@.@@+@@##@,@@@@.`@@#@+  *@@@@ #@##@  `@@#@# @@@@@   @@    @@@@` #@@@ :@@ `@#`@@@#.@
  @@ #@ ,@ +. @@.@* #@ :`   @+*@ .@`+.   @@ *@::@`@@   @@#  @@  #`;@`.@@ @@@`@`#@* +:@`
  @@@@@ ,@@@  @@@@  +@@+    @@@@ .@@@    @@ .@+:@@@:  .;+@` @@ ,;,#@` @@ @@@@@ ,@@@* @
  @@ #@ ,@`*. @@.@@ #@ ,;  `@+,@#.@.*`   @@ ,@::@`@@` @@@@# @@`:@;*@+ @@ @`:@@`@ *@@ `
 .@@`@@,+@+;@.@@ @@`@@;*@  ;@@#@:*@+;@  `@@;@@ #@**@+;@ `@@:`@@@@  @@@@.`@+ .@ +@+@*,@
  `` ``     ` ``  .     `     `      `     `    `  .` `  ``   ``    ``   `       .   `



                                            .**
                                      ;`  `****:
                                     @**`*******
                         ***        +***********;
                        ,@***;` .*:,;************
                        ;***********@@***********
                        ;************************,
                        `*************************
                         *************************
                         ,************************
                          **#*********************
                          *@****`     :**********;
                          +**;          .********.
                          ;*;            `*******#:                       `,:
                                          ****@@@++::                ,,;***.
                                          *@@@**;#;:         +:      **++*,
                                          @***#@@@:          +*;     ,****
                                          @*@+****           ***`     ****,
                                         ,@#******.  ,       ****     **;,**.
                                         * ******** :,       ;*:*+    **  :,**
                                        #  ********::      *,.*:**`   *      ,*;
                                        .  *********:      .+,*:;*:   :      `:**
                                       ;   :********:       ***::**   `       ` **
                                       +   :****::***  ,    *;;::**`             :*
                                      ``   .****::;**:::    *;::::*;              ;*
                                      *     *****::***:.    **::::**               ;:
                                      #     *****;:****     ;*::;***               ,*`
                                      ;     ************`  ,**:****;               ::*
                                      :     *************;:;*;*++:                   *.
                                      :     *****************;*                      `*
                                     `.    `*****************;  :                     *.
                                     .`    .*+************+****;:                     :*
                                     `.    :;+***********+******;`    :              .,*
                                      ;    ::*+*******************. `::              .`:.
                                      +    :::**********************;;:`                *
                                      +    ,::;*************;:::*******.                *
                                      #    `:::+*************:::;********  :,           *
                                      @     :::***************;:;*********;:,           *
                                      @     ::::******:*********************:         ,:*
                                      @     .:::******:;*********************,         :*
                                      #      :::******::******###@*******;;****        *,
                                      #      .::;*****::*****#****@*****;:::***;  ``  **
                                      *       ::;***********+*****+#******::*****,,,,**
                                      :        :;***********#******#******************
                                      .`       `;***********#******+****+************
                                      `,        ***#**@**+***+*****+**************;`
                                       ;         *++**#******#+****+`      `.,..
                                       +         `@***#*******#****#
                                       +          +***@********+**+:
                                       *         .+**+;**;;;**;#**#
                                      ,`         ****@         +*+:
                                      #          +**+         :+**
                                      @         ;**+,       ,***+
                                      #      #@+****      *#****+
                                     `;     @+***+@      `#**+#++
                                     #      #*#@##,      .++:.,#
                                    `*      @#            +.
                                  @@@
                                 # `@
                                  ,                                                        '''<|MERGE_RESOLUTION|>--- conflicted
+++ resolved
@@ -832,37 +832,17 @@
                     'metric_origin': 'aggregator',
                     'task_name': task_name,
                     'metric_name': tensor_key.tensor_name,
-<<<<<<< HEAD
-                    'metric_value': agg_results.item(),
-                    'round': round_number}
-
+                    'metric_value': float(agg_results),
+                    'round': round_number,
+                }
                 if agg_results is None:
                     self.logger.warning(
                         f'Aggregated metric {agg_tensor_name} could not be collected '
                         f'for round {self.round_number}. Skipping reporting for this round')
-                if agg_function:
-                    self.logger.metric(f'Round {round_number}, aggregator: {task_name} '
-                                       f'{agg_function} {agg_tensor_name}:\t{agg_results:f}')
-                else:
-                    self.logger.metric(f'Round {round_number}, aggregator: {task_name} '
-                                       f'{agg_tensor_name}:\t{agg_results:f}')
-                if self.write_logs:
-                    self.log_metric('Aggregator', task_name,
-                                    tensor_key.tensor_name,
-                                    agg_results, round_number)
-                self.metric_queue.put(metric_dict)
-                # TODO Add all of the logic for saving the model based
-                #  on best accuracy, lowest loss, etc.
-=======
-                    'metric_value': float(agg_results),
-                    'round': round_number,
-                }
-
                 self.metric_queue.put(metrics)
                 self.logger.metric("%s", metrics)
 
                 # FIXME: Configurable logic for min/max criteria in saving best.
->>>>>>> e87607be
                 if 'validate_agg' in tags:
                     # Compare the accuracy of the model, potentially save it
                     if self.best_model_score is None or self.best_model_score < agg_results:
