--- conflicted
+++ resolved
@@ -952,13 +952,10 @@
         # such a state object would also be a clean object to pass to an event handler
         # resetting stragglers for task for a new round
         self.stragglers = []
-<<<<<<< HEAD
         # resetting available collaborators for a new round
         self.available_collaborators = []
-=======
         # resetting collaborators_done for next round
         self.collaborators_done = []
->>>>>>> a11db0a1
 
         # Save the latest model
         self.logger.info(f'Saving round {self.round_number} model...')
@@ -990,23 +987,8 @@
                 collaborators_done.append(c)
 
         straggler_check = self.straggler_handling_policy.straggler_cutoff_check(
-<<<<<<< HEAD
-            len(collaborators_done), all_collaborators)
-
-        if straggler_check:
-            for c in all_collaborators:
-                # don't add twice if already a straggler from a previous task
-                if c not in collaborators_done and c not in self.stragglers:
-                    self.stragglers.append(c)
-            # The straggler handler can trigger even if the round completed normally in some cases.
-            # For these cases, the cause of round end should not be considered due to straggler handling
-            if len(all_collaborators) != len(collaborators_done):
-                self.logger.info(f'\tEnding task {task_name} early due to straggler cutoff policy')
-                self.logger.warning(f'\tIdentified stragglers: {self.stragglers}')
-=======
             len(collaborators_done), len(all_collaborators)
         )
->>>>>>> a11db0a1
 
         # all are done or straggler policy calls for early round end.
         return straggler_check or len(all_collaborators) == len(collaborators_done)
